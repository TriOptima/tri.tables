#!/usr/bin/env python
# -*- coding: utf-8 -*-
from __future__ import absolute_import, unicode_literals

import json

from django.db.models import QuerySet
from django.http import HttpResponse
from django.template import Template
from django.test import RequestFactory
from django.utils.encoding import python_2_unicode_compatible
import pytest
from tri.declarative import getattr_path, Namespace
from tri.form import Field
from tri.query import Variable

from tests.helpers import verify_table_html
from tests.models import Foo, Bar, Baz

from tri.table import Struct, Table, Column, Link, render_table, render_table_to_response, register_cell_formatter, yes_no_formatter


def get_data():
    return [
        Struct(foo="Hello", bar=17),
        Struct(foo="<evil/> &", bar=42)
    ]


def explicit_table():

    columns = [
        Column(name="foo"),
        Column.number(name="bar"),
    ]

    return Table(data=get_data(), columns=columns, attrs__class__another_class=True, attrs__id='table_id')


def declarative_table():

    class TestTable(Table):

        class Meta:
            attrs__class__another_class = lambda table: True
            attrs__id = lambda table: 'table_id'

        foo = Column()
        bar = Column.number()

    return TestTable(data=get_data())


@pytest.mark.parametrize('table', [
    explicit_table(),
    declarative_table()
])
def test_render_impl(table):

    verify_table_html(table=table, expected_html="""
        <table class="another_class listview" id="table_id">
            <thead>
                <tr>
                    <th class="first_column subheader">
                        <a href="?order=foo"> Foo </a>
                    </th>
                    <th class="first_column subheader">
                        <a href="?order=bar"> Bar </a>
                    </th>
                </tr>
            </thead>
            <tbody>
                <tr class="row1">
                    <td> Hello </td>
                    <td class="rj"> 17 </td>
                </tr>
                <tr class="row2">
                    <td> &lt;evil/&gt; &amp; </td>
                    <td class="rj"> 42 </td>
                </tr>
            </tbody>
        </table>""")


def test_declaration_merge():

    class MyTable(Table):
        class Meta:
            columns = [Column(name='foo')]

        bar = Column()

    assert {'foo', 'bar'} == {column.name for column in MyTable([]).columns}


def test_kwarg_column_config_injection():
    class MyTable(Table):
        foo = Column()

    table = MyTable([], column__foo__extra__stuff="baz")
    assert 'baz' == table.bound_column_by_name['foo'].extra.stuff


def test_bad_arg():
    with pytest.raises(TypeError) as e:
        Table(data=[], columns=[Column()], foo=None)
    assert 'foo' in str(e)


def test_column_ordering():

    class MyTable(Table):
        foo = Column(after='bar')
        bar = Column()

    assert ['bar', 'foo'] == [column.name for column in MyTable([]).columns]


@pytest.mark.django_db
def test_django_table():

    f1 = Foo.objects.create(a=17, b="Hej")
    f2 = Foo.objects.create(a=42, b="Hopp")

    Bar(foo=f1, c=True).save()
    Bar(foo=f2, c=False).save()

    class TestTable(Table):
        foo__a = Column.number()
        foo__b = Column()
        foo = Column.choice_queryset(model=Foo, choices=lambda table, column, **_: Foo.objects.all(), query__show=True, bulk__show=True, query__gui__show=True)

    t = TestTable(data=Bar.objects.all(), request=RequestFactory().get("/", ''))

    assert list(t.bound_columns[-1].choices) == list(Foo.objects.all())
    assert list(t.bulk_form.fields[-1].choices) == list(Foo.objects.all())
    assert list(t.query_form.fields[-1].choices) == list(Foo.objects.all())

    verify_table_html(table=t, expected_html="""
        <table class="listview">
            <thead>
                <tr>
                    <th class="first_column subheader">
                        <a href="?order=foo__a"> A </a>
                    </th>
                    <th class="first_column subheader">
                        <a href="?order=foo__b"> B </a>
                    </th>
                    <th class="first_column subheader">
                        <a href="?order=foo"> Foo </a>
                    </th>
                </tr>
            </thead>
            <tbody>
                <tr class="row1" data-pk="1">
                    <td class="rj"> 17 </td>
                    <td> Hej </td>
                    <td> Foo(17, Hej) </td>

                </tr>
                <tr class="row2" data-pk="2">
                    <td class="rj"> 42 </td>
                    <td> Hopp </td>
                    <td> Foo(42, Hopp) </td>
                </tr>
            </tbody>
        </table>""")


def test_inheritance():

    class FooTable(Table):
        foo = Column()

    class BarTable(Table):
        bar = Column()

    class TestTable(FooTable, BarTable):
        another = Column()

    t = TestTable(data=[])
    assert [c.name for c in t.columns] == ['foo', 'bar', 'another']


def test_output():

    is_report = False

    class TestTable(Table):

        class Meta:
            attrs = {
                'class': 'listview',
                'id': 'table_id',
            }

        foo = Column()
        bar = Column.number()
        icon = Column.icon('history', is_report, group="group")
        edit = Column.edit(is_report, group="group")
        delete = Column.delete(is_report)

    data = [
        Struct(foo="Hello räksmörgås ><&>",
               bar=17,
               get_absolute_url=lambda: '/somewhere/'),
    ]

    verify_table_html(table=TestTable(data=data), expected_html="""
        <table class="listview" id="table_id">
            <thead>
                <tr>
                    <th class="first_column superheader" colspan="1"> </th>
                    <th class="superheader" colspan="1"> </th>
                    <th class="superheader" colspan="2"> group </th>
                    <th class="superheader" colspan="1"> </th>
                </tr>
                <tr>
                    <th class="first_column subheader">
                        <a href="?order=foo"> Foo </a>
                    </th>
                    <th class="first_column subheader">
                        <a href="?order=bar"> Bar </a>
                    </th>
                    <th class="first_column subheader thin"> </th>
                    <th class="subheader thin" title="Edit"> </th>
                    <th class="first_column subheader thin" title="Delete"> </th>
                </tr>
            </thead>
            <tbody>
                <tr class="row1">
                    <td> Hello räksmörgås &gt;&lt;&amp;&gt; </td>
                    <td class="rj"> 17 </td>
                    <td class="cj"> <i class="fa fa-lg fa-history"> </i> </td>
                    <td class="cj"> <a href="/somewhere/edit/"> <i class="fa fa-lg fa-pencil-square-o" title="Edit"> </i> </a> </td>
                    <td class="cj"> <a href="/somewhere/delete/"> <i class="fa fa-lg fa-trash-o" title="Delete"> </i> </a> </td>
                </tr>
            </tbody>
        </table>
        """)


def test_name_traversal():
    class TestTable(Table):
        foo__bar = Column(sortable=False)

    data = [Struct(foo=Struct(bar="bar"))]

    verify_table_html(table=TestTable(data=data), expected_html="""
        <table class="listview">
            <thead>
                <tr>
                    <th class="first_column subheader"> Bar </th>
                </tr>
            </thead>
            <tbody>
                <tr class="row1">
                    <td> bar </td>
                </tr>
            </tbody>
        </table>""")


# def test_tuple_data():
#     class TestTable(Table):
#
#         class Meta:
#             sortable = False
#
#         a = Column()
#         b = Column()
#         c = Column()
#
#     data = [('a', 'b', 'c')]
#
#     verify_table_html(TestTable(data=data), """
#         <table class="listview">
#             <thead>
#                 <tr>
#                     <th class="first_column subheader"> A </th>
#                     <th class="first_column subheader"> B </th>
#                     <th class="first_column subheader"> C </th>
#                 </tr>
#             </thead>
#             <tbody>
#                 <tr class="row1">
#                     <td> a </td>
#                     <td> b </td>
#                     <td> c </td>
#                 </tr>
#             </tbody>
#         </table>""")


# def test_dict_data():
#     class TestTable(Table):
#         class Meta:
#             sortable = False
#         a = Column()
#         b = Column()
#         c = Column()
#
#     data = [{'a': 'a', 'b': 'b', 'c': 'c'}]
#
#     verify_table_html(TestTable(data=data), """
#         <table class="listview">
#              <thead>
#                  <tr>
#                      <th class="first_column subheader"> A </th>
#                      <th class="first_column subheader"> B </th>
#                      <th class="first_column subheader"> C </th>
#                  </tr>
#              </thead>
#              <tbody>
#                  <tr class="row1">
#                      <td> a </td>
#                      <td> b </td>
#                      <td> c </td>
#                  </tr>
#              </tbody>
#          </table>""")


class NoSortTable(Table):
    class Meta:
        sortable = False


def test_display_name():
    class TestTable(NoSortTable):
        foo = Column(display_name="Bar")

    data = [Struct(foo="foo")]

    verify_table_html(table=TestTable(data=data), expected_html="""
        <table class="listview">
            <thead>
                <tr>
                    <th class="first_column subheader"> Bar </th>
                </tr>
            </thead>
            <tbody>
                <tr class="row1">
                    <td> foo </td>
                </tr>
            </tbody>
        </table>""")


def test_link():
    class TestTable(NoSortTable):
        foo = Column.link(cell__url='https://whereever', cell__url_title="whatever")
        bar = Column.link(cell__value='bar', cell__url_title=lambda **_: "url_title_goes_here")

    data = [Struct(foo='foo', bar=Struct(get_absolute_url=lambda: '/get/absolute/url/result'))]

    verify_table_html(table=TestTable(data=data), expected_html="""
        <table class="listview">
            <thead>
                <tr>
                    <th class="first_column subheader"> Foo </th>
                    <th class="first_column subheader"> Bar </th>
                </tr>
            </thead>
            <tbody>
                <tr class="row1">
                    <td> <a href="https://whereever" title="whatever"> foo </a> </td>
                    <td> <a href="/get/absolute/url/result" title="url_title_goes_here"> bar </a> </td>
                </tr>
            </tbody>
        </table>""")


def test_css_class():
    class TestTable(NoSortTable):
        foo = Column(attrs__class__some_class=True)
        legacy_foo = Column(css_class={"some_other_class"})
        legacy_bar = Column(cell__attrs={'class': 'foo'},
                            cell__attrs__class__bar=True)

    data = [Struct(foo="foo", legacy_foo="foo", legacy_bar="bar")]

    verify_table_html(table=TestTable(data=data), expected_html="""
    <table class="listview">
        <thead>
            <tr>
                <th class="first_column some_class subheader"> Foo </th>
                <th class="first_column some_other_class subheader"> Legacy foo </th>
                <th class="first_column subheader"> Legacy bar </th>
            </tr>
        </thead>
        <tbody>
            <tr class="row1">
                <td> foo </td>
                <td> foo </td>
                <td class="bar foo"> bar </td>
            </tr>
        </tbody>
    </table>""")


def test_header_url():
    class TestTable(NoSortTable):
        foo = Column(url="/some/url")

    data = [Struct(foo="foo")]

    verify_table_html(table=TestTable(data=data), expected_html="""
    <table class="listview">
        <thead>
            <tr><th class="first_column subheader">
                <a href="/some/url"> Foo </a>
            </th></tr>
        </thead>
        <tbody>
            <tr class="row1">
                <td> foo </td>
            </tr>
        </tbody>
    </table>""")


def test_title():
    class TestTable(NoSortTable):
        foo = Column(title="Some title")

    data = [Struct(foo="foo")]

    verify_table_html(table=TestTable(data), expected_html="""
    <table class="listview">
        <thead>
            <tr><th class="first_column subheader" title="Some title"> Foo </th></tr>
        </thead>\
        <tbody>
            <tr class="row1">
                <td> foo </td>
            </tr>
        </tbody>
    </table>""")


def test_show():
    class TestTable(NoSortTable):
        foo = Column()
        bar = Column(show=False)

    data = [Struct(foo="foo", bar="bar")]

    verify_table_html(table=TestTable(data=data), expected_html="""
    <table class="listview">
        <thead>
            <tr><th class="first_column subheader"> Foo </th></tr>
        </thead>
        <tbody>
            <tr class="row1">
                <td> foo </td>
            </tr>
        </tbody>
    </table>""")


def test_show_lambda():
    def show_callable(table, column):
        assert isinstance(table, TestTable)
        assert column.name == 'bar'
        return False

    class TestTable(NoSortTable):
        foo = Column()
        bar = Column.icon('foo', show=show_callable)

    data = [Struct(foo="foo", bar="bar")]

    verify_table_html(table=TestTable(data=data), expected_html="""
    <table class="listview">
        <thead>
            <tr><th class="first_column subheader"> Foo </th></tr>
        </thead>
        <tbody>
            <tr class="row1">
                <td> foo </td>
            </tr>
        </tbody>
    </table>""")


def test_attr():
    class TestTable(NoSortTable):
        foo = Column()
        bar = Column(attr='foo')

    data = [Struct(foo="foo")]

    verify_table_html(table=TestTable(data=data), expected_html="""
    <table class="listview">
        <thead>
            <tr>
                <th class="first_column subheader"> Foo </th>
                <th class="first_column subheader"> Bar </th>
            </tr>
        </thead>
        <tbody>
            <tr class="row1">
                <td> foo </td>
                <td> foo </td>
            </tr>
        </tbody>
    </table>""")


def test_attrs():
    class TestTable(NoSortTable):
        class Meta:
            attrs__class = 'classy'
            attrs__foo = lambda table: 'bar'
            row__attrs__class = 'classier'
            row__attrs__foo = lambda table, row, **_: "barier"

        yada = Column()

    verify_table_html(table=TestTable(data=[Struct(yada=1), Struct(yada=2)]), expected_html="""
        <table class="classy listview" foo="bar">
            <thead>
                <tr>
                  <th class="first_column subheader"> Yada </th>
                </tr>
            </thead>
            <tbody>
                <tr class="classier row1" foo="barier">
                    <td> 1 </td>
                </tr>
                <tr class="classier row2" foo="barier">
                    <td> 2 </td>
                </tr>
            </tbody>
        </table>""")


def test_attrs_new_syntax():
    class TestTable(NoSortTable):
        class Meta:
            attrs__class__classy = True
            attrs__foo = lambda table: 'bar'

            row__attrs__class__classier = True
            row__attrs__foo = lambda table: "barier"

        yada = Column()

    verify_table_html(table=TestTable(data=[Struct(yada=1), Struct(yada=2)]), expected_html="""
        <table class="classy listview" foo="bar">
            <thead>
                <tr>
                  <th class="first_column subheader"> Yada </th>
                </tr>
            </thead>
            <tbody>
                <tr class="classier row1" foo="barier">
                    <td> 1 </td>
                </tr>
                <tr class="classier row2" foo="barier">
                    <td> 2 </td>
                </tr>
            </tbody>
        </table>""")


def test_column_presets():
    is_report = False

    class TestTable(NoSortTable):
        icon = Column.icon(is_report)
        edit = Column.edit(is_report)
        delete = Column.delete(is_report)
        download = Column.download(is_report)
        run = Column.run(is_report)
        select = Column.select(is_report)
        boolean = Column.boolean(is_report)
        link = Column.link(cell__format="Yadahada name")
        number = Column.number()

    data = [Struct(pk=123,
                   get_absolute_url=lambda: "http://yada/",
                   boolean=lambda: True,
                   link=Struct(get_absolute_url=lambda: "http://yadahada/"),
                   number=123)]
    verify_table_html(table=TestTable(data=data), expected_html="""
        <table class="listview">
            <thead>
                <tr>
                    <th class="first_column subheader thin" />
                    <th class="first_column subheader thin" title="Edit" />
                    <th class="first_column subheader thin" title="Delete" />
                    <th class="first_column subheader thin" title="Download" />
                    <th class="first_column subheader thin" title="Run"> Run </th>
                    <th class="first_column nopad subheader thin" title="Select all">
                        <i class="fa fa-check-square-o" />
                    </th>
                    <th class="first_column subheader"> Boolean </th>
                    <th class="first_column subheader"> Link </th>
                    <th class="first_column subheader"> Number </th>
                </tr>
            </thead>
            <tbody>
                <tr class="row1" data-pk="123">
                    <td class="cj"> <i class="fa fa-lg fa-False" /> </td>
                    <td class="cj"> <a href="http://yada/edit/"> <i class="fa fa-lg fa-pencil-square-o" title="Edit" /> </a> </td>
                    <td class="cj"> <a href="http://yada/delete/"> <i class="fa fa-lg fa-trash-o" title="Delete" /> </a> </td>
                    <td class="cj"> <a href="http://yada/download/"> <i class="fa fa-lg fa-download" title="Download" /> </a> </td>
                    <td> <a href="http://yada/run/"> Run </a> </td>
                    <td class="cj"> <input class="checkbox" name="pk_123" type="checkbox"/> </td> <td class="cj"> <i class="fa fa-check" title="Yes" /> </td>
                    <td> <a href="http://yadahada/"> Yadahada name </a> </td>
                    <td class="rj"> 123 </td>
                </tr>
            </tbody>
        </table>""")


@pytest.mark.django_db
def test_django_table_pagination():

    for x in range(30):
        Foo(a=x, b="foo").save()

    class TestTable(Table):
        a = Column.number(sortable=False)  # turn off sorting to not get the link with random query params
        b = Column(show=False)  # should still be able to filter on this though!

    verify_table_html(table=TestTable(data=Foo.objects.all()),
                      query=dict(page_size=2, page=2, query='b="foo"'),
                      expected_html="""
        <table class="listview">
            <thead>
                <tr>
                    <th class="first_column subheader"> A </th>
                </tr>
            </thead>
            <tbody>
                <tr class="row1" data-pk="3">
                    <td class="rj"> 2 </td>
                </tr>
                <tr class="row2" data-pk="4">
                    <td class="rj"> 3 </td>
                </tr>
            </tbody>
        </table>""")


def test_links():
    class TestTable(NoSortTable):
        foo = Column(title="Some title")

    data = [Struct(foo="foo")]

    links = [
        Link('Foo', url='/foo/', show=lambda table: table.data is not data),
        Link('Bar', url='/bar/', show=lambda table: table.data is data),
        Link('Baz', url='/bar/', group='Other'),
        Link('Qux', url='/bar/', group='Other'),
        Link.icon('icon_foo', title='Icon foo', url='/icon_foo/'),
        Link.icon('icon_bar', icon_classes=['lg'], title='Icon bar', url='/icon_bar/'),
        Link.icon('icon_baz', icon_classes=['one', 'two'], title='Icon baz', url='/icon_baz/'),
    ]

    verify_table_html(table=TestTable(data=data),
                      find=dict(class_='links'),
                      links=links,
                      expected_html="""
        <div class="links">
            <div class="dropdown">
                <a class="button button-primary" data-target="#" data-toggle="dropdown" href="/page.html" id="id_dropdown_other" role="button">
                    Other <i class="fa fa-lg fa-caret-down" />
                </a>
                <ul aria-labelledby="id_dropdown_Other" class="dropdown-menu" role="menu">
                    <li role="presentation">
                        <a href="/bar/" role="menuitem"> Baz </a>
                    </li>
                    <li role="presentation">
                        <a href="/bar/" role="menuitem"> Qux </a>
                    </li>
                </ul>
            </div>

            <a href="/bar/"> Bar </a>

            <a href="/icon_foo/"> <i class="fa fa-icon_foo " /> Icon foo </a>
            <a href="/icon_bar/"> <i class="fa fa-icon_bar fa-lg" /> Icon bar </a>
            <a href="/icon_baz/"> <i class="fa fa-icon_baz fa-one fa-two" /> Icon baz </a>
        </div>""")


@pytest.mark.django_db
def test_bulk_edit():
    assert Foo.objects.all().count() == 0

    Foo(a=1, b="").save()
    Foo(a=2, b="").save()
    Foo(a=3, b="").save()
    Foo(a=4, b="").save()

    class TestTable(Table):
        a = Column.number(sortable=False, bulk__show=True)  # turn off sorting to not get the link with random query params
        b = Column(bulk__show=True)

    result = render_table(request=RequestFactory(HTTP_REFERER='/').get("/", dict(pk_1='', pk_2='', a='0', b='changed')), table=TestTable(data=Foo.objects.all()))
    assert '<form method="post" action=".">' in result
    assert '<input type="submit" class="button" value="Bulk change"/>' in result

    def post_bulk_edit(table, pks, queryset, updates):
        assert isinstance(table, TestTable)
        assert isinstance(queryset, QuerySet)
        assert set(pks) == {'1', '2'}
        assert updates == dict(a=0, b='changed')

    render_table(request=RequestFactory(HTTP_REFERER='/').post("/", dict(pk_1='', pk_2='', a='0', b='changed')), table=TestTable(data=Foo.objects.all()), post_bulk_edit=post_bulk_edit)

    assert [(x.pk, x.a, x.b) for x in Foo.objects.all()] == [
        (1, 0, u'changed'),
        (2, 0, u'changed'),
        (3, 3, u''),
        (4, 4, u''),
    ]

    # Test that empty field means "no change"
    render_table(request=RequestFactory(HTTP_REFERER='/').post("/", dict(pk_1='', pk_2='', a='', b='')), table=TestTable(data=Foo.objects.all()))
    assert [(x.pk, x.a, x.b) for x in Foo.objects.all()] == [
        (1, 0, u'changed'),
        (2, 0, u'changed'),
        (3, 3, u''),
        (4, 4, u''),
    ]


@pytest.mark.django_db
def test_query():
    assert Foo.objects.all().count() == 0

    Foo(a=1, b="foo").save()
    Foo(a=2, b="foo").save()
    Foo(a=3, b="bar").save()
    Foo(a=4, b="bar").save()

    class TestTable(Table):
        a = Column.number(sortable=False, query__show=True, query__gui__show=True)  # turn off sorting to not get the link with random query params
        b = Column.substring(query__show=True, query__gui__show=True)

        class Meta:
            sortable = False

    verify_table_html(query=dict(query='asdasdsasd'), table=TestTable(data=Foo.objects.all()), find=dict(id='tri_query_error'), expected_html='<div id="tri_query_error">Invalid syntax for query</div>')

    verify_table_html(query=dict(a='1'), table=TestTable(data=Foo.objects.all()), find=dict(name='tbody'), expected_html="""
    <tbody>
        <tr class="row1" data-pk="1">
            <td class="rj">
                1
            </td>
            <td>
                foo
            </td>
        </tr>
    </table>""")
    verify_table_html(query=dict(b='bar'), table=TestTable(data=Foo.objects.all()), find=dict(name='tbody'), expected_html="""
    <tbody>
        <tr class="row1" data-pk="3">
            <td class="rj">
                3
            </td>
            <td>
                bar
            </td>
        </tr>
        <tr class="row2" data-pk="4">
            <td class="rj">
                4
            </td>
            <td>
                bar
            </td>
        </tr>
    </tbody>""")
    verify_table_html(query=dict(query='b="bar"'), table=TestTable(data=Foo.objects.all()), find=dict(name='tbody'), expected_html="""
    <tbody>
        <tr class="row1" data-pk="3">
            <td class="rj">
                3
            </td>
            <td>
                bar
            </td>
        </tr>
        <tr class="row2" data-pk="4">
            <td class="rj">
                4
            </td>
            <td>
                bar
            </td>
        </tr>
    </tbody>""")
    verify_table_html(query=dict(b='fo'), table=TestTable(data=Foo.objects.all()), find=dict(name='tbody'), expected_html="""
    <tbody>
        <tr class="row1" data-pk="1">
            <td class="rj">
                1
            </td>
            <td>
                foo
            </td>
        </tr>
        <tr class="row2" data-pk="2">
            <td class="rj">
                2
            </td>
            <td>
                foo
            </td>
        </tr>
    </table>""")


def test_cell_template():
    def explode(**_):
        assert False

    class TestTable(NoSortTable):
        foo = Column(cell__template='test_cell_template.html', cell__format=explode, cell__url=explode, cell__url_title=explode)

    data = [Struct(foo="sentinel")]

    verify_table_html(table=TestTable(data=data), expected_html="""
        <table class="listview">
            <thead>
                <tr><th class="first_column subheader"> Foo </th></tr>
            </thead>
            <tbody>
                <tr class="row1">
                    Custom rendered: sentinel
                </tr>
            </tbody>
        </table>""")


@pytest.mark.django_db
def test_template_string():

    Foo.objects.create(a=1)

    def explode(**_):
        assert False

    class TestTable(NoSortTable):
        class Meta:
            model = Foo
            links__template = Template('What links')
            header__template = Template('What headers')
            filter__template = Template('What filters')

            row__template = Template('Oh, rows: {{ bound_row.render_cells }}')

        a = Column(
            cell__template=Template('Custom cell: {{ row.a }}'),
            cell__format=explode,
            cell__url=explode,
            cell__url_title=explode,
            query__show=True,
            query__gui__show=True,
        )

    verify_table_html(
        table=TestTable(),
        find=dict(),
        links=[
            Link('foo', 'bar'),
        ],
        expected_html="""
        What filters
        <div class="table-container">
            <form action="." method="post">
                <table class="listview">
                    What headers
                    <tbody>
                        Oh, rows: Custom cell: 1
                    </tbody>
                </table>
                What links
            </form>
        </div>""")


def test_cell_template_string():
    def explode(**_):
        assert False

    class TestTable(NoSortTable):
        foo = Column(
            cell__template=Template('Custom renderedXXXX: {{ row.foo }}'),
            cell__format=explode,
            cell__url=explode,
            cell__url_title=explode,
        )

    data = [Struct(foo="sentinel")]

    verify_table_html(table=TestTable(data=data), expected_html="""
        <table class="listview">
            <thead>
                <tr><th class="first_column subheader"> Foo </th></tr>
            </thead>
            <tbody>
                <tr class="row1">
                    Custom renderedXXXX: sentinel
                </tr>
            </tbody>
        </table>""")


def test_no_header_template():
    class TestTable(NoSortTable):
        class Meta:
            header__template = None

        foo = Column()

    data = [Struct(foo="bar")]

    verify_table_html(table=TestTable(data=data), expected_html="""
        <table class="listview">
            <tbody>
                <tr class="row1">
                    <td>
                        bar
                    </td>
                </tr>
            </tbody>
        </table>""")


def test_row_template():
    class TestTable(NoSortTable):
        foo = Column()
        bar = Column()

        class Meta:
            row__template = lambda table: 'test_table_row.html'

    data = [Struct(foo="sentinel", bar="schmentinel")]

    verify_table_html(table=TestTable(data=data), expected_html="""
        <table class="listview">
            <thead>
                <tr>
                  <th class="first_column subheader"> Foo </th>
                  <th class="first_column subheader"> Bar </th>
                </tr>
            </thead>
            <tbody>

             All columns:
             <td> sentinel </td>
             <td> schmentinel </td>

             One by name:
              <td> sentinel </td>
            </tbody>
        </table>""")


def test_cell_lambda():
    class TestTable(NoSortTable):
        sentinel1 = 'sentinel1'

        sentinel2 = Column(cell__value=lambda table, column, row, **_: '%s %s %s' % (table.sentinel1, column.name, row.sentinel3))

    data = [Struct(sentinel3="sentinel3")]

    verify_table_html(table=TestTable(data=data), expected_html="""
        <table class="listview">
            <thead>
                <tr><th class="first_column subheader"> Sentinel2 </th></tr>
            </thead>
            <tbody>
                <tr class="row1">
                    <td>
                        sentinel1 sentinel2 sentinel3
                    </td>
                </tr>
            </tbody>
        </table>""")


def test_auto_rowspan_and_render_twice():
    class TestTable(NoSortTable):
        foo = Column(auto_rowspan=True)

    data = [
        Struct(foo=1),
        Struct(foo=1),
        Struct(foo=2),
        Struct(foo=2),
    ]

    expected = """
        <table class="listview">
            <thead>
                <tr><th class="first_column subheader"> Foo </th></tr>
            </thead>
            <tbody>
                <tr class="row1">
                    <td rowspan="2"> 1 </td>
                </tr>
                <tr class="row2">
                    <td style="display: none"> 1 </td>
                </tr>
                <tr class="row1">
                    <td rowspan="2"> 2 </td>
                </tr>
                <tr class="row2">
                    <td style="display: none"> 2 </td>
                </tr>
            </tbody>
        </table>"""

    t = TestTable(data=data)
    verify_table_html(table=t, expected_html=expected)
    verify_table_html(table=t, expected_html=expected)


def test_render_table_to_response():
    class TestTable(NoSortTable):
        foo = Column(display_name="Bar")

    data = [Struct(foo="foo")]

    response = render_table_to_response(RequestFactory().get('/'), table=TestTable(data=data))
    assert isinstance(response, HttpResponse)
    assert b'<table' in response.content


@pytest.mark.django_db
def test_default_formatters():
    class TestTable(NoSortTable):
        foo = Column()

    @python_2_unicode_compatible
    class SomeType(object):
        def __str__(self):
            return 'this should not end up in the table'

    register_cell_formatter(SomeType, lambda value, **_: 'sentinel')

    assert Foo.objects.all().count() == 0

    Foo(a=1, b="3").save()
    Foo(a=2, b="5").save()

    data = [
        Struct(foo=1),
        Struct(foo=True),
        Struct(foo=False),
        Struct(foo=[1, 2, 3]),
        Struct(foo=SomeType()),
        Struct(foo=Foo.objects.all()),
        Struct(foo=None),
    ]

    verify_table_html(table=TestTable(data=data), expected_html="""
        <table class="listview">
            <thead>
                <tr><th class="first_column subheader"> Foo </th></tr>
            </thead>
            <tbody>
                <tr class="row1">
                    <td>
                        1
                    </td>
                </tr>
                <tr class="row2">
                    <td>
                        Yes
                    </td>
                </tr>
                <tr class="row1">
                    <td>
                        No
                    </td>
                </tr>
                <tr class="row2">
                    <td>
                        1, 2, 3
                    </td>
                </tr>
                <tr class="row1">
                    <td>
                        sentinel
                    </td>
                </tr>
                <tr class="row2">
                    <td>
                        Foo(1, 3), Foo(2, 5)
                    </td>
                </tr>
                <tr class="row1">
                    <td>
                    </td>
                </tr>
            </tbody>
        </table>""")


@pytest.mark.django_db
def test_choice_queryset():
    assert Foo.objects.all().count() == 0

    Foo.objects.create(a=1)
    Foo.objects.create(a=2)

    class FooTable(Table):
        foo = Column.choice_queryset(query__show=True, query__gui__show=True, bulk__show=True, choices=lambda table, column, **_: Foo.objects.filter(a=1))

        class Meta:
            model = Foo

    foo_table = FooTable(data=Foo.objects.all(), request=RequestFactory().get("/", ''))

    assert repr(foo_table.bound_columns[0].choices) == repr(Foo.objects.filter(a=1))
    assert repr(foo_table.bulk_form.fields[0].choices) == repr(Foo.objects.filter(a=1))
    assert repr(foo_table.query_form.fields[0].choices) == repr(Foo.objects.filter(a=1))


@pytest.mark.django_db
def test_multi_choice_queryset():
    assert Foo.objects.all().count() == 0

    Foo.objects.create(a=1)
    Foo.objects.create(a=2)
    Foo.objects.create(a=3)
    Foo.objects.create(a=4)

    class FooTable(Table):
        foo = Column.multi_choice_queryset(query__show=True, query__gui__show=True, bulk__show=True, choices=lambda table, column, **_: Foo.objects.exclude(a=3).exclude(a=4))

        class Meta:
            model = Foo

    foo_table = FooTable(data=Foo.objects.all(), request=RequestFactory().get("/", ''))
    foo_table.prepare()

    assert repr(foo_table.bound_columns[0].choices) == repr(Foo.objects.exclude(a=3).exclude(a=4))
    assert repr(foo_table.bulk_form.fields[0].choices) == repr(Foo.objects.exclude(a=3).exclude(a=4))
    assert repr(foo_table.query_form.fields[0].choices) == repr(Foo.objects.exclude(a=3).exclude(a=4))


@pytest.mark.django_db
def test_query_namespace_inject():
    class FooException(Exception):
        pass

    def post_validation(form):
        del form
        raise FooException()

    with pytest.raises(FooException):
        foo = Table(
            data=[],
            model=Foo,
            request=Struct(method='POST', POST={'-': '-'}, GET=Struct(urlencode=lambda: None)),
            columns=[Column(name='foo', query__show=True, query__gui__show=True)],
            query__gui__post_validation=post_validation)
        foo.prepare()


def test_float():
    x = Column.float()
    assert getattr_path(x, 'query__call_target') == Variable.float
    assert getattr_path(x, 'bulk__call_target') == Field.float


def test_integer():
    x = Column.integer()
    assert getattr_path(x, 'query__call_target') == Variable.integer
    assert getattr_path(x, 'bulk__call_target') == Field.integer


def test_date():
    x = Column.date()
    assert getattr_path(x, 'query__call_target') == Variable.date
    assert getattr_path(x, 'bulk__call_target') == Field.date


def test_datetime():
    x = Column.datetime()
    assert getattr_path(x, 'query__call_target') == Variable.datetime
    assert getattr_path(x, 'bulk__call_target') == Field.datetime


def test_email():
    x = Column.email()
    assert getattr_path(x, 'query__call_target') == Variable.email
    assert getattr_path(x, 'bulk__call_target') == Field.email


def test_backwards_compatible_call_target():
    def backwards_compatible_call_target(**kwargs):
        del kwargs
        raise Exception('Hello!')

    class FooTable(Table):
        foo = Column(query__show=True, query__gui__show=True, query__gui=backwards_compatible_call_target)

    with pytest.raises(Exception) as e:
        t = FooTable(data=[], model=Foo)
        t.query.form()

    assert 'Hello!' == str(e.value)


def test_extra():
    class TestTable(Table):
        foo = Column(extra__foo=1, extra__bar=2)

    assert TestTable(data=[]).columns[0].extra.foo == 1
    assert TestTable(data=[]).columns[0].extra.bar == 2


def test_row_extra():
    class TestTable(Table):
        result = Column(cell__value=lambda bound_row, **_: bound_row.extra.foo)

        class Meta:
            row__extra__foo = lambda table, row, **_: row.a + row.b

    bound_row = list(TestTable(request=RequestFactory().get(path='/'), data=[Struct(a=5, b=7)]))[0]
    assert bound_row.extra.foo == 5 + 7
    assert bound_row['result'].value == 5 + 7


def test_row_extra_struct():
    class TestTable(Table):
        result = Column(cell__value=lambda bound_row, **_: bound_row.extra.foo)

        class Meta:
            row__extra = lambda table, row, **_: Namespace(foo=row.a + row.b)

    bound_row = list(TestTable(request=RequestFactory().get(path='/'), data=[Struct(a=5, b=7)]))[0]
    assert bound_row.extra.foo == 5 + 7
    assert bound_row['result'].value == 5 + 7


def test_from_model():
    t = Table.from_model(
        model=Foo,
        data=Foo.objects.all(),
        column__a__display_name='Some a',
        column__a__extra__stuff='Some stuff',
    )
    assert [x.name for x in t.columns] == ['id', 'a', 'b']
    assert [x.name for x in t.columns if x.show] == ['a', 'b']
    assert 'Some a' == t.bound_column_by_name['a'].display_name
    assert 'Some stuff' == t.bound_column_by_name['a'].extra.stuff


@pytest.mark.django_db
def test_ajax_endpoint():
    f1 = Foo.objects.create(a=17, b="Hej")
    f2 = Foo.objects.create(a=42, b="Hopp")

    Bar(foo=f1, c=True).save()
    Bar(foo=f2, c=False).save()

    class TestTable(Table):
        foo = Column.choice_queryset(
            model=Foo,
            choices=lambda table, column, **_: Foo.objects.all(),
            query__gui__extra__endpoint_attr='b',
            query__show=True,
            bulk__show=True,
            query__gui__show=True)

    result = render_table(request=RequestFactory().get("/", {'/query/gui/field/foo': 'hopp'}), table=TestTable(data=Bar.objects.all()))
    assert json.loads(result.content.decode('utf8')) == [{'id': 2, 'text': 'Hopp'}]


@pytest.mark.django_db
def test_ajax_endpoint_empty_response():
    class TestTable(Table):
        class Meta:
            endpoint__foo = lambda **_: []

        bar = Column()

    result = render_table(request=RequestFactory().get("/", {'/foo': ''}), table=TestTable(data=[]))
    assert [] == json.loads(result.content.decode('utf8'))


def test_ajax_data_endpoint():

    class TestTable(Table):
        class Meta:
            endpoint__data = lambda table, key, value: [{cell.bound_column.name: cell.value for cell in row} for row in table]

        foo = Column()
        bar = Column()

    table = TestTable(data=[
        Struct(foo=1, bar=2),
        Struct(foo=3, bar=4),
    ])

    result = render_table(request=RequestFactory().get("/", {'/data': ''}), table=table)
    assert json.loads(result.content.decode('utf8')) == [dict(foo=1, bar=2), dict(foo=3, bar=4)]


def test_ajax_endpoint_namespacing():
    class TestTable(Table):
        class Meta:
            endpoint_dispatch_prefix = 'foo'
            endpoint__bar = lambda **_: 17

        baz = Column()

    result = render_table(request=RequestFactory().get("/", {'/not_foo/bar': ''}), table=TestTable(data=[]))
    assert result is None
    result = render_table(request=RequestFactory().get("/", {'/foo/bar': ''}), table=TestTable(data=[]))
    assert 17 == json.loads(result.content.decode('utf8'))


def test_table_iteration():

    class TestTable(Table):
        class Meta:
            data = [
                Struct(foo='a', bar=1),
                Struct(foo='b', bar=2)
            ]

        foo = Column()
        bar = Column(cell__value=lambda row, **_: row['bar'] + 1)

    table = TestTable(request=RequestFactory().get('/'))

    expected = [
        dict(foo='a', bar=2),
        dict(foo='b', bar=3),
    ]
    assert expected == [{bound_cell.bound_column.name: bound_cell.value for bound_cell in bound_row} for bound_row in table]


def test_ajax_custom_endpoint():
    class TestTable(Table):
        class Meta:
            endpoint__foo = lambda table, key, value: dict(baz=value)
        spam = Column()

    result = render_table(request=RequestFactory().get("/", {'/foo': 'bar'}), table=TestTable(data=[]))
    assert json.loads(result.content.decode('utf8')) == dict(baz='bar')


def test_row_level_additions():
    pass


def test_table_extra_namespace():
    class TestTable(Table):
        class Meta:
            extra__foo = 17

        foo = Column()

    assert 17 == TestTable(request=RequestFactory().get('/'), data=[]).extra.foo


def test_defaults():
    class TestTable(Table):
        foo = Column()
    assert not TestTable.foo.query.show
    assert not TestTable.foo.bulk.show
    assert not TestTable.foo.auto_rowspan
    assert TestTable.foo.sortable
    assert not TestTable.foo.sort_default_desc
    assert TestTable.foo.show


def test_yes_no_formatter():
    assert yes_no_formatter(None) == ''
    assert yes_no_formatter(True) == 'Yes'
    assert yes_no_formatter(1) == 'Yes'
    assert yes_no_formatter(False) == 'No'
    assert yes_no_formatter(0) == 'No'


def test_blank_on_empty():
    assert render_table(RequestFactory().get('/'), table=Table(data=[], columns=[Column(name='foo')]), blank_on_empty=True) == ''


def test_repr():
    assert repr(Column(name='foo')) == '<tri.table.Column foo>'


@pytest.mark.django_db
def test_ordering():
    Foo.objects.create(a=1, b='d')
    Foo.objects.create(a=2, b='c')
    Foo.objects.create(a=3, b='b')
    Foo.objects.create(a=4, b='a')

    # no ordering
    t = Table.from_model(model=Foo, request=RequestFactory().get('/'))
    t.prepare()
    assert not t.data.query.order_by

    # ordering from GET parameter
    t = Table.from_model(model=Foo, request=RequestFactory().get('/', dict(order='a')))
    t.prepare()
    assert list(t.data.query.order_by) == ['a']

    # default ordering
<<<<<<< HEAD
    t = Table.from_model(model=Foo, default_sort_order='b', request=RequestFactory().get('/'))
    t.prepare()
    assert list(t.data.query.order_by) == ['b']
=======
    t = Table.from_model(model=Foo, default_sort_order='b')
    t.prepare(RequestFactory().get('/'))
    assert list(t.data.query.order_by) == ['b']


@pytest.mark.django_db
def test_foreign_key():
    f1 = Foo.objects.create(a=17, b="Hej")
    f2 = Foo.objects.create(a=23, b="Hopp")

    baz = Baz.objects.create()
    f1.baz_set.add(baz)
    f2.baz_set.add(baz)

    expected_html = """
<table class="listview">
    <thead>
        <tr>
            <th class="first_column subheader">
                <a href="?order=foo">
                    Foo
                </a>
            </th>
        </tr>
    </thead>
    <tbody>
        <tr class="row1" data-pk="1">
            <td>
                Foo(17, Hej), Foo(23, Hopp)
            </td>
        </tr>
    </tbody>
</table>
"""

    verify_table_html(expected_html=expected_html, table__model=Baz)
>>>>>>> 4c6380d9
<|MERGE_RESOLUTION|>--- conflicted
+++ resolved
@@ -1415,13 +1415,8 @@
     assert list(t.data.query.order_by) == ['a']
 
     # default ordering
-<<<<<<< HEAD
     t = Table.from_model(model=Foo, default_sort_order='b', request=RequestFactory().get('/'))
     t.prepare()
-    assert list(t.data.query.order_by) == ['b']
-=======
-    t = Table.from_model(model=Foo, default_sort_order='b')
-    t.prepare(RequestFactory().get('/'))
     assert list(t.data.query.order_by) == ['b']
 
 
@@ -1455,5 +1450,4 @@
 </table>
 """
 
-    verify_table_html(expected_html=expected_html, table__model=Baz)
->>>>>>> 4c6380d9
+    verify_table_html(expected_html=expected_html, table__model=Baz)