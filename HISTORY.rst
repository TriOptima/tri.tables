--- conflicted
+++ resolved
@@ -1,7 +1,6 @@
 Changelog
 ---------
 
-<<<<<<< HEAD
 3.0.0 (..........)
 ~~~~~~~~~~~~~~~~~~
 
@@ -14,12 +13,8 @@
 
 * `BoundRow` now supports `extra`.
 
-=======
-2.x.x (in development)
-~~~~~~~~~~~~~~~~~~~~~~
+* compatibible with Django 1.9 & 1.10
 
-* compatibible with Django 1.9 & 1.10
->>>>>>> 7489b8f0
 
 2.5.0 (2016-07-14)
 ~~~~~~~~~~~~~~~~~~
